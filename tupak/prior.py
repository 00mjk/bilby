#!/bin/python
from __future__ import division

import numpy as np
from scipy.interpolate import interp1d
from scipy.integrate import cumtrapz
from scipy.special import erf, erfinv
import logging
import os


class Prior(object):
    """
    Prior class

    Methods
    -------
    __init__:
        Instantiate a prior object.
    __call__:
        Draw a single sample from the prior.
    __repr__:
        Print prior type and parameters.
    sample(size=None):
        Draw samples of size size from the prior.
    rescale(val):
        Rescale samples from a uniform distribution on [0, 1] to samples from the prior.
    test_valid_for_recaling(val):
        Test whether val is in [0, 1] and hence valid for rescaling.

    Parameters
    ----------
    name: str
        Name associated with prior.
    latex_label: str
        Latex label associated with prior, used for plotting.
    minimum: float, optional
        Minimum of the domain, default=-np.inf
    maximum: float, optional
        Maximum of the domain, default=np.inf
    """

    def __init__(self, name=None, latex_label=None, minimum=-np.inf, maximum=np.inf):
        self.name = name
        self.latex_label = latex_label
        self.minimum = minimum
        self.maximum = maximum

    def __call__(self):
        return self.sample()

    def sample(self, size=None):
        """Draw a sample from the prior """
        return self.rescale(np.random.uniform(0, 1, size))

    def rescale(self, val):
        """
        'Rescale' a sample from the unit line element to the prior.

        This should be overwritten by each subclass.
        """
        return None

    @staticmethod
    def test_valid_for_rescaling(val):
        """Test if 0 < val < 1"""
        val = np.atleast_1d(val)
        tests = (val < 0) + (val > 1)
        if np.any(tests):
            raise ValueError("Number to be rescaled should be in [0, 1]")

    def __repr__(self):
        prior_name = self.__class__.__name__
        prior_args = ', '.join(
            ['{}={}'.format(k, v) for k, v in self.__dict__.items()])
        return "{}({})".format(prior_name, prior_args)

    @property
    def is_fixed(self):
        return isinstance(self, DeltaFunction)

    @property
    def latex_label(self):
        return self.__latex_label

    @latex_label.setter
    def latex_label(self, latex_label=None):
        if latex_label is None:
            self.__latex_label = self.__default_latex_label
        else:
            self.__latex_label = latex_label

    @property
    def __default_latex_label(self):
        default_labels = {
            'mass_1': '$m_1$',
            'mass_2': '$m_2$',
            'total_mass': '$M$',
            'chirp_mass': '$\mathcal{M}$',
            'mass_ratio': '$q$',
            'symmetric_mass_ratio': '$\eta$',
            'a_1': '$a_1$',
            'a_2': '$a_2$',
            'tilt_1': '$\\theta_1$',
            'tilt_2': '$\\theta_2$',
            'cos_tilt_1': '$\cos\\theta_1$',
            'cos_tilt_2': '$\cos\\theta_2$',
            'phi_12': '$\Delta\phi$',
            'phi_jl': '$\phi_{JL}$',
            'luminosity_distance': '$d_L$',
            'dec': '$\mathrm{DEC}$',
            'ra': '$\mathrm{RA}$',
            'iota': '$\iota$',
            'cos_iota': '$\cos\iota$',
            'psi': '$\psi$',
            'phase': '$\phi$',
            'geocent_time': '$t_c$'
        }
        if self.name in default_labels.keys():
            label = default_labels[self.name]
        else:
            label = self.name
        return label


<<<<<<< HEAD
class Uniform(Prior):
    """Uniform prior"""

    def __init__(self, minimum, maximum, name=None, latex_label=None):
        Prior.__init__(self, name, latex_label, minimum, maximum)
        self.support = maximum - minimum

    def rescale(self, val):
        Prior.test_valid_for_rescaling(val)
        return self.minimum + val * self.support

    def prob(self, val):
        """Return the prior probability of val"""
        in_prior = (val >= self.minimum) & (val <= self.maximum)
        return 1 / self.support * in_prior

    def lnprob(self, val):
        """Return the log-prior probability of val"""
        in_prior = (val >= self.minimum) & (val <= self.maximum)
        return -np.log(self.support) * in_prior


=======
>>>>>>> 8d52c679
class DeltaFunction(Prior):
    """Dirac delta function prior, this always returns peak."""

    def __init__(self, peak, name=None, latex_label=None):
        Prior.__init__(self, name, latex_label, minimum=peak, maximum=peak)
        self.peak = peak

    def rescale(self, val):
        """Rescale everything to the peak with the correct shape."""
        Prior.test_valid_for_rescaling(val)
        return self.peak * val ** 0

    def prob(self, val):
        """Return the prior probability of val"""
        if self.peak == val:
            return np.inf
        else:
            return 0


class PowerLaw(Prior):
    """Power law prior distribution"""

    def __init__(self, alpha, minimum, maximum, name=None, latex_label=None):
        """Power law with bounds and alpha, spectral index"""
        Prior.__init__(self, name, latex_label, minimum, maximum)
        self.alpha = alpha

    def rescale(self, val):
        """
        'Rescale' a sample from the unit line element to the power-law prior.

        This maps to the inverse CDF. This has been analytically solved for this case.
        """
        Prior.test_valid_for_rescaling(val)
        if self.alpha == -1:
            return self.minimum * np.exp(val * np.log(self.maximum / self.minimum))
        else:
            return (self.minimum ** (1 + self.alpha) + val *
                    (self.maximum ** (1 + self.alpha) - self.minimum ** (1 + self.alpha))) ** (1. / (1 + self.alpha))

    def prob(self, val):
        """Return the prior probability of val"""
        in_prior = (val >= self.minimum) & (val <= self.maximum)
        if self.alpha == -1:
            return np.nan_to_num(1 / val / np.log(self.maximum / self.minimum)) * in_prior
        else:
            return np.nan_to_num(val ** self.alpha * (1 + self.alpha) / (self.maximum ** (1 + self.alpha)
                                                                         - self.minimum ** (1 + self.alpha))) * in_prior

    def lnprob(self, val):
        in_prior = (val >= self.minimum) & (val <= self.maximum)
        normalising = (1+self.alpha)/(self.maximum ** (1 + self.alpha)
                                      - self.minimum ** (1 + self.alpha))
        return self.alpha * np.log(val) * np.log(normalising) * in_prior


class Uniform(PowerLaw):
    """Uniform prior"""

    def __init__(self, minimum, maximum, name=None, latex_label=None):
        Prior.__init__(self, name, latex_label, minimum, maximum)
        self.alpha = 0


class LogUniform(PowerLaw):
    """Uniform prior"""

    def __init__(self, minimum, maximum, name=None, latex_label=None):
        Prior.__init__(self, name, latex_label, minimum, maximum)
        self.alpha = -1
        if self.minimum<=0:
            logging.warning('You specified a uniform-in-log prior with minimum={}'.format(self.minimum))


class Cosine(Prior):

    def __init__(self, name=None, latex_label=None, minimum=-np.pi / 2, maximum=np.pi / 2):
        Prior.__init__(self, name, latex_label, minimum, maximum)

    def rescale(self, val):
        """
        'Rescale' a sample from the unit line element to a uniform in cosine prior.

        This maps to the inverse CDF. This has been analytically solved for this case.
        """
        Prior.test_valid_for_rescaling(val)
        return np.arcsin(-1 + val * 2)

    def prob(self, val):
        """Return the prior probability of val, defined over [-pi/2, pi/2]"""
        in_prior = (val >= self.minimum) & (val <= self.maximum)
        return np.cos(val) / 2 * in_prior


class Sine(Prior):

    def __init__(self, name=None, latex_label=None, minimum=0, maximum=np.pi):
        Prior.__init__(self, name, latex_label, minimum, maximum)

    def rescale(self, val):
        """
        'Rescale' a sample from the unit line element to a uniform in sine prior.

        This maps to the inverse CDF. This has been analytically solved for this case.
        """
        Prior.test_valid_for_rescaling(val)
        return np.arccos(1 - val * 2)

    def prob(self, val):
        """Return the prior probability of val, defined over [0, pi]"""
        in_prior = (val >= self.minimum) & (val <= self.maximum)
        return np.sin(val) / 2 * in_prior


class Gaussian(Prior):
    """Gaussian prior"""

    def __init__(self, mu, sigma, name=None, latex_label=None):
        """Power law with bounds and alpha, spectral index"""
        Prior.__init__(self, name, latex_label)
        self.mu = mu
        self.sigma = sigma

    def rescale(self, val):
        """
        'Rescale' a sample from the unit line element to the appropriate Gaussian prior.

        This maps to the inverse CDF. This has been analytically solved for this case.
        """
        Prior.test_valid_for_rescaling(val)
        return self.mu + erfinv(2 * val - 1) * 2**0.5 * self.sigma

    def prob(self, val):
        """Return the prior probability of val"""
        return np.exp(-(self.mu - val)**2 / (2 * self.sigma**2)) / (2 * np.pi)**0.5 / self.sigma

    def lnprob(self, val):
        return -0.5*((self.mu - val)**2 / self.sigma**2 + np.log(2 * np.pi * self.sigma**2))


class TruncatedGaussian(Prior):
    """
    Truncated Gaussian prior

    https://en.wikipedia.org/wiki/Truncated_normal_distribution
    """

    def __init__(self, mu, sigma, minimum, maximum, name=None, latex_label=None):
        """Power law with bounds and alpha, spectral index"""
        Prior.__init__(self, name, latex_label)
        self.mu = mu
        self.sigma = sigma
        self.minimum = minimum
        self.maximum = maximum

        self.normalisation = (erf((self.maximum - self.mu) / 2 ** 0.5 / self.sigma) - erf(
            (self.minimum - self.mu) / 2 ** 0.5 / self.sigma)) / 2

    def rescale(self, val):
        """
        'Rescale' a sample from the unit line element to the appropriate truncated Gaussian prior.

        This maps to the inverse CDF. This has been analytically solved for this case.
        """
        Prior.test_valid_for_rescaling(val)
        return erfinv(2 * val * self.normalisation + erf(
            (self.minimum - self.mu) / 2 ** 0.5 / self.sigma)) * 2 ** 0.5 * self.sigma + self.mu

    def prob(self, val):
        """Return the prior probability of val"""
        in_prior = (val >= self.minimum) & (val <= self.maximum)
        return np.exp(-(self.mu - val) ** 2 / (2 * self.sigma ** 2)) / (
                    2 * np.pi) ** 0.5 / self.sigma / self.normalisation * in_prior


class Interped(Prior):

    def __init__(self, xx, yy, minimum=None, maximum=None, name=None, latex_label=None):
        """Initialise object from arrays of x and y=p(x)"""
        Prior.__init__(self, name, latex_label)
        all_interpolated = interp1d(x=xx, y=yy, bounds_error=False, fill_value=0)
        if minimum is None or minimum < min(xx):
            self.minimum = min(xx)
        else:
            self.minimum = minimum
        if maximum is None or maximum > max(xx):
            self.maximum = max(xx)
        else:
            self.maximum = maximum
        self.xx = np.linspace(self.minimum, self.maximum, len(xx))
        self.yy = all_interpolated(self.xx)
        if np.trapz(self.yy, self.xx) != 1:
            logging.info('Supplied PDF for {} is not normalised, normalising.'.format(self.name))
        self.yy /= np.trapz(self.yy, self.xx)
        self.YY = cumtrapz(self.yy, self.xx, initial=0)
        # Need last element of cumulative distribution to be exactly one.
        self.YY[-1] = 1
        self.probability_density = interp1d(x=self.xx, y=self.yy, bounds_error=False, fill_value=0)
        self.cumulative_distribution = interp1d(x=self.xx, y=self.YY, bounds_error=False, fill_value=0)
        self.inverse_cumulative_distribution = interp1d(x=self.YY, y=self.xx, bounds_error=True)

    def prob(self, val):
        """Return the prior probability of val"""
        return self.probability_density(val)

    def rescale(self, val):
        """
        'Rescale' a sample from the unit line element to the prior.

        This maps to the inverse CDF. This is done using interpolation.
        """
        Prior.test_valid_for_rescaling(val)
        rescaled = self.inverse_cumulative_distribution(val)
        if rescaled.shape == ():
            rescaled = float(rescaled)
        return rescaled

    def __repr__(self):
        prior_name = self.__class__.__name__
        prior_args = ', '.join(
            ['{}={}'.format(key, self.__dict__[key]) for key in ['xx', 'yy', '_Prior__latex_label']])
        return "{}({})".format(prior_name, prior_args)


class FromFile(Interped):

    def __init__(self, file_name, minimum=None, maximum=None, name=None, latex_label=None):
        try:
            self.id = file_name
            if '/' not in self.id:
                self.id = os.path.join(os.path.dirname(__file__), 'prior_files', self.id)
            xx, yy = np.genfromtxt(self.id).T
            Interped.__init__(self, xx=xx, yy=yy, minimum=minimum, maximum=maximum, name=name, latex_label=latex_label)
        except IOError:
            logging.warning("Can't load {}.".format(self.id))
            logging.warning("Format should be:")
            logging.warning(r"x\tp(x)")

    def __repr__(self):
        prior_name = self.__class__.__name__
        prior_args = ', '.join(
            ['{}={}'.format(key, self.__dict__[key]) for key in ['id', 'minimum', 'maximum', '_Prior__latex_label']])
        return "{}({})".format(prior_name, prior_args)


class UniformComovingVolume(FromFile):

    def __init__(self, minimum=None, maximum=None, name=None, latex_label=None):
        FromFile.__init__(self, file_name='comoving.txt', minimum=minimum, maximum=maximum, name=name,
                          latex_label=latex_label)


def create_default_prior(name):
    """
    Make a default prior for a parameter with a known name.

    This is currently set up for binary black holes.

    Parameters
    ----------
    name: str
        Parameter name

    Return
    ------
    prior: Prior
        Default prior distribution for that parameter, if unknown None is returned.
    """
    default_priors = {
        'mass_1': Uniform(name=name, minimum=5, maximum=100),
        'mass_2': Uniform(name=name, minimum=5, maximum=100),
        'chirp_mass': Uniform(name=name, minimum=5, maximum=100),
        'total_mass': Uniform(name=name, minimum=10, maximum=200),
        'mass_ratio': Uniform(name=name, minimum=0.125, maximum=1),
        'symmetric_mass_ratio': Uniform(name=name, minimum=8 / 81, maximum=0.25),
        'a_1': Uniform(name=name, minimum=0, maximum=0.8),
        'a_2': Uniform(name=name, minimum=0, maximum=0.8),
        'tilt_1': Sine(name=name),
        'tilt_2': Sine(name=name),
        'cos_tilt_1': Uniform(name=name, minimum=-1, maximum=1),
        'cos_tilt_2': Uniform(name=name, minimum=-1, maximum=1),
        'phi_12': Uniform(name=name, minimum=0, maximum=2 * np.pi),
        'phi_jl': Uniform(name=name, minimum=0, maximum=2 * np.pi),
        'luminosity_distance': UniformComovingVolume(name=name, minimum=1e2, maximum=5e3),
        'dec': Cosine(name=name),
        'ra': Uniform(name=name, minimum=0, maximum=2 * np.pi),
        'iota': Sine(name=name),
        'cos_iota': Uniform(name=name, minimum=-1, maximum=1),
        'psi': Uniform(name=name, minimum=0, maximum=2 * np.pi),
        'phase': Uniform(name=name, minimum=0, maximum=2 * np.pi)
    }
    if name in default_priors.keys():
        prior = default_priors[name]
    else:
        logging.info(
            "No default prior found for variable {}.".format(name))
        prior = None
    return prior


def parse_floats_to_fixed_priors(old_parameters):
    parameters = old_parameters.copy()
    for key in parameters:
        if type(parameters[key]) is not float and type(parameters[key]) is not int \
                and type(parameters[key]) is not Prior:
            logging.info("Expected parameter " + str(key) + " to be a float or int but was "
                         + str(type(parameters[key])) + " instead. Will not be converted.")
            continue
        elif type(parameters[key]) is Prior:
            continue
        parameters[key] = DeltaFunction(name=key, latex_label=None, peak=old_parameters[key])
    return parameters


def parse_keys_to_parameters(keys):
    parameters = {}
    for key in keys:
        parameters[key] = create_default_prior(key)
    return parameters


def fill_priors(prior, likelihood):
    """
    Fill dictionary of priors based on required parameters of likelihood

    Any floats in prior will be converted to delta function prior. Any
    required, non-specified parameters will use the default.

    Parameters
    ----------
    prior: dict
        dictionary of prior objects and floats
    likelihood: tupak.likelihood.GravitationalWaveTransient instance
        Used to infer the set of parameters to fill the prior with

    Note: if `likelihood` has `non_standard_sampling_parameter_keys`, then this
    will set-up default priors for those as well.

    Returns
    -------
    prior: dict
        The filled prior dictionary

    """

    for key in prior:
        if isinstance(prior[key], Prior):
            continue
        elif isinstance(prior[key], float) or isinstance(prior[key], int):
            prior[key] = DeltaFunction(prior[key])
            logging.info(
                "{} converted to delta function prior.".format(key))
        else:
            logging.info(
                "{} cannot be converted to delta function prior.".format(key))

    missing_keys = set(likelihood.parameters) - set(prior.keys())

    if getattr(likelihood, 'non_standard_sampling_parameter_keys', None) is not None:
        for parameter in likelihood.non_standard_sampling_parameter_keys:
            prior[parameter] = create_default_prior(parameter)

    for missing_key in missing_keys:
        default_prior = create_default_prior(missing_key)
        if default_prior is None:
            set_val = likelihood.parameters[missing_key]
            logging.warning(
                "Parameter {} has no default prior and is set to {}, this will"
                " not be sampled and may cause an error."
                .format(missing_key, set_val))
        else:
            if not test_redundancy(missing_key, prior):
                prior[missing_key] = default_prior

    for key in prior:
        test_redundancy(key, prior)

    return prior


def test_redundancy(key, prior):
    """
    Test whether adding the key would add be redundant.

    Parameters
    ----------
    key: str
        The string to test.
    prior: dict
        Current prior dictionary.

    Return
    ------
    redundant: bool
        Whether the key is redundant
    """
    redundant = False
    mass_parameters = {'mass_1', 'mass_2', 'chirp_mass', 'total_mass', 'mass_ratio', 'symmetric_mass_ratio'}
    spin_magnitude_parameters = {'a_1', 'a_2'}
    spin_tilt_1_parameters = {'tilt_1', 'cos_tilt_1'}
    spin_tilt_2_parameters = {'tilt_2', 'cos_tilt_2'}
    spin_azimuth_parameters = {'phi_1', 'phi_2', 'phi_12', 'phi_jl'}
    inclination_parameters = {'iota', 'cos_iota'}
    distance_parameters = {'luminosity_distance', 'comoving_distance', 'redshift'}

    for parameter_set in [mass_parameters, spin_magnitude_parameters, spin_azimuth_parameters]:
        if key in parameter_set:
            if len(parameter_set.intersection(prior.keys())) > 2:
                redundant = True
                logging.warning('{} in prior. This may lead to unexpected behaviour.'.format(
                    parameter_set.intersection(prior.keys())))
                break
            elif len(parameter_set.intersection(prior.keys())) == 2:
                redundant = True
                break
    for parameter_set in [inclination_parameters, distance_parameters, spin_tilt_1_parameters, spin_tilt_2_parameters]:
        if key in parameter_set:
            if len(parameter_set.intersection(prior.keys())) > 1:
                redundant = True
                logging.warning('{} in prior. This may lead to unexpected behaviour.'.format(
                    parameter_set.intersection(prior.keys())))
                break
            elif len(parameter_set.intersection(prior.keys())) == 1:
                redundant = True
                break

    return redundant


def write_priors_to_file(priors, outdir):
    """
    Write the prior distribution to file.

    Parameters
    ----------
    priors: dict
        priors used
    outdir: str
        output directory
    """
    if outdir[-1] != "/":
        outdir += "/"
    prior_file = outdir + "prior.txt"
    logging.info("Writing priors to {}".format(prior_file))
    with open(prior_file, "w") as outfile:
        for key in priors:
            outfile.write("prior['{}'] = {}\n".format(key, priors[key]))<|MERGE_RESOLUTION|>--- conflicted
+++ resolved
@@ -123,31 +123,6 @@
         return label
 
 
-<<<<<<< HEAD
-class Uniform(Prior):
-    """Uniform prior"""
-
-    def __init__(self, minimum, maximum, name=None, latex_label=None):
-        Prior.__init__(self, name, latex_label, minimum, maximum)
-        self.support = maximum - minimum
-
-    def rescale(self, val):
-        Prior.test_valid_for_rescaling(val)
-        return self.minimum + val * self.support
-
-    def prob(self, val):
-        """Return the prior probability of val"""
-        in_prior = (val >= self.minimum) & (val <= self.maximum)
-        return 1 / self.support * in_prior
-
-    def lnprob(self, val):
-        """Return the log-prior probability of val"""
-        in_prior = (val >= self.minimum) & (val <= self.maximum)
-        return -np.log(self.support) * in_prior
-
-
-=======
->>>>>>> 8d52c679
 class DeltaFunction(Prior):
     """Dirac delta function prior, this always returns peak."""
 

--- conflicted
+++ resolved
@@ -140,8 +140,10 @@
                             **kwargs):
         logging.info('Reading data from frame')
         strain = tupak.gw.utils.read_frame_file(
-            frame_file, t1=self.start_time, t2=self.start_time + self.duration,
-            channel=channel_name, resample=self.sampling_frequency)
+            frame_file, t1=self.start_time-1,
+            t2=self.start_time+self.duration+1, channel=channel_name,
+            resample=self.sampling_frequency)
+
         frequency_domain_strain, frequencies = tupak.gw.utils.process_strain_data(strain, **kwargs)
 
         if overwrite_psd:
@@ -559,77 +561,9 @@
         """
         return self.power_spectral_density.power_spectral_density_interpolated(self.frequency_array)
 
-<<<<<<< HEAD
     @property
     def frequency_array(self):
         return self.strain_data.frequency_array
-=======
-    def set_data(self, sampling_frequency, duration, epoch=0,
-                 from_power_spectral_density=False, zero_noise=False,
-                 frequency_domain_strain=None, frame_file=None,
-                 channel_name=None, overwrite_psd=True, **kwargs):
-        """
-        Set the interferometer frequency-domain stain and accompanying PSD values.
-
-        Parameters
-        ----------
-        sampling_frequency: float
-            The sampling frequency of the data
-        duration: float
-            Duration of data
-        epoch: float, optional
-            The GPS time of the start of the data
-        frequency_domain_strain: array_like, optional
-            The frequency-domain strain
-        from_power_spectral_density: bool, optional
-            If frequency_domain_strain not given, use IFO's PSD object to
-            generate noise
-        zero_noise: bool, optional
-            If true and frequency_domain_strain and from_power_spectral_density
-            are false, set the data to be zero.
-        frame_file: str, optional
-            File from which to load data.
-        channel_name: str, optional
-            Channel to read from frame.
-        overwrite_psd: bool, optional
-            Whether to overwrite the psd in the interferometer with one calculated
-            from the loaded data, default=True.
-        kwargs: dict, optional
-            Additional arguments for loading data.
-
-        Raises
-        -------
-        ValueError: If no method to set data is provided
-        """
-
-        self.epoch = epoch
-
-        if frequency_domain_strain is not None:
-            logging.info(
-                'Setting {} data using provided frequency_domain_strain'.format(self.name))
-            frequencies = utils.create_frequency_series(sampling_frequency, duration)
-        elif from_power_spectral_density:
-            logging.info(
-                'Setting {} data using noise realization from provided'
-                'power_spectal_density'.format(self.name))
-            frequency_domain_strain, frequencies = \
-                self.power_spectral_density.get_noise_realisation(
-                    sampling_frequency, duration)
-        elif zero_noise:
-            logging.info('Setting zero noise in {}'.format(self.name))
-            frequencies = utils.create_frequency_series(sampling_frequency, duration)
-            frequency_domain_strain = np.zeros_like(frequencies) * (1 + 1j)
-        elif frame_file is not None:
-            logging.info('Reading data from frame, {}.'.format(self.name))
-            strain = tupak.gw.utils.read_frame_file(
-                frame_file, t1=epoch - 1, t2=epoch + duration + 1, channel=channel_name, resample=sampling_frequency)
-            frequency_domain_strain, frequencies = tupak.gw.utils.process_strain_data(strain, **kwargs)
-            if overwrite_psd:
-                self.power_spectral_density = PowerSpectralDensity(
-                    frame_file=frame_file, channel_name=channel_name, epoch=epoch, **kwargs)
-        else:
-            raise ValueError("No method to set data provided.")
->>>>>>> 82e1b5a5
 
     @property
     def frequency_domain_strain(self):

--- conflicted
+++ resolved
@@ -6,57 +6,36 @@
         self.interferometers = interferometers
         self.source = source
 
-<<<<<<< HEAD
-    def get_interferometer_signal(self, parameters, waveform_polarizations, interferometer):
+    def get_interferometer_signal(self, waveform_polarizations, interferometer):
         h = []
         for mode in waveform_polarizations:
             det_response = interferometer.antenna_response(
-                parameters['ra'], parameters['dec'],
-                parameters['geocent_time'], parameters['psi'], mode)
+                self.source.ra, self.source.dec,
+                self.source.geocent_time, self.source.psi, mode)
 
             h.append(waveform_polarizations[mode] * det_response)
         signal = np.sum(h, axis=0)
 
         time_shift = interferometer.time_delay_from_geocenter(
-            parameters['ra'], parameters['dec'],
-            parameters['geocent_time'])
+            self.source.ra, self.source.dec,
+            self.source.geocent_time)
         signal *= np.exp(-1j * 2 * np.pi * time_shift * self.source.frequency_array)
 
         return signal
 
-    def loglikelihood(self, parameters):
-=======
     def log_likelihood(self):
->>>>>>> a5b62c57
         log_l = 0
         waveform_polarizations = self.source.frequency_domain_strain()
         for interferometer in self.interferometers:
-<<<<<<< HEAD
-            log_l += self.log_likelihood_interferometer(parameters, waveform_polarizations, interferometer)
+            log_l += self.log_likelihood_interferometer(waveform_polarizations, interferometer)
         return log_l.real
-=======
-            h = []
-            for mode in waveform_polarizations:
-                det_response = interferometer.antenna_response(
-                    self.source.ra, self.source.dec,
-                    self.source.geocent_time, self.source.psi, mode)
 
-                h.append(waveform_polarizations[mode] * det_response)
-
-            signal_ifo = np.sum(h, axis=0)
-
-            time_shift = interferometer.time_delay_from_geocenter(
-                self.source.ra, self.source.dec,
-                self.source.geocent_time)
-            signal_ifo *= np.exp(-1j*2*np.pi*time_shift*self.source.frequency_array)
->>>>>>> a5b62c57
-
-    def log_likelihood_interferometer(self, parameters, waveform_polarizations, interferometer):
-        signal_ifo = self.get_interferometer_signal(parameters, waveform_polarizations, interferometer)
+    def log_likelihood_interferometer(self, waveform_polarizations, interferometer):
+        signal_ifo = self.get_interferometer_signal(waveform_polarizations, interferometer)
 
         log_l = - 4. / self.source.time_duration * np.vdot(interferometer.data - signal_ifo,
                                                            (interferometer.data - signal_ifo)
-                                                           / (interferometer.power_spectral_density_array))
+                                                           / interferometer.power_spectral_density_array)
         return log_l.real
 
 
